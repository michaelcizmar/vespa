// Copyright 2016 Yahoo Inc. Licensed under the terms of the Apache 2.0 license. See LICENSE in the project root.
package com.yahoo.messagebus.network.local;

import com.yahoo.messagebus.*;
import com.yahoo.messagebus.routing.Hop;
import com.yahoo.messagebus.routing.Route;
import com.yahoo.messagebus.test.SimpleMessage;
import com.yahoo.messagebus.test.SimpleProtocol;
import com.yahoo.messagebus.test.SimpleReply;
import org.junit.Test;

import java.util.concurrent.BlockingDeque;
import java.util.concurrent.LinkedBlockingDeque;
import java.util.concurrent.TimeUnit;

import static org.hamcrest.CoreMatchers.instanceOf;
import static org.hamcrest.CoreMatchers.is;
import static org.hamcrest.number.OrderingComparison.lessThan;
import static org.hamcrest.number.OrderingComparison.greaterThanOrEqualTo;
import static org.junit.Assert.assertEquals;
import static org.junit.Assert.assertThat;
import static org.junit.Assert.assertTrue;

/**
 * @author <a href="mailto:simon@yahoo-inc.com">Simon Thoresen Hult</a>
 */
public class LocalNetworkTest {

    @Test
    public void requireThatLocalNetworkCanSendAndReceive() throws InterruptedException {
        final LocalWire wire = new LocalWire();

        final Server serverA = new Server(wire);
        final SourceSession source = serverA.newSourceSession();

        final Server serverB = new Server(wire);
        final IntermediateSession intermediate = serverB.newIntermediateSession();

        final Server serverC = new Server(wire);
        final DestinationSession destination = serverC.newDestinationSession();

        Message msg = new SimpleMessage("foo");
        msg.setRoute(new Route().addHop(Hop.parse(intermediate.getConnectionSpec()))
                                .addHop(Hop.parse(destination.getConnectionSpec())));
        assertThat(source.send(msg).isAccepted(), is(true));

        msg = serverB.messages.poll(60, TimeUnit.SECONDS);
        assertThat(msg, instanceOf(SimpleMessage.class));
        assertThat(((SimpleMessage)msg).getValue(), is("foo"));
        intermediate.forward(msg);

        msg = serverC.messages.poll(60, TimeUnit.SECONDS);
        assertThat(msg, instanceOf(SimpleMessage.class));
        assertThat(((SimpleMessage)msg).getValue(), is("foo"));
        Reply reply = new SimpleReply("bar");
        reply.swapState(msg);
        destination.reply(reply);

        reply = serverB.replies.poll(60, TimeUnit.SECONDS);
        assertThat(reply, instanceOf(SimpleReply.class));
        assertThat(((SimpleReply)reply).getValue(), is("bar"));
        intermediate.forward(reply);

        reply = serverA.replies.poll(60, TimeUnit.SECONDS);
        assertThat(reply, instanceOf(SimpleReply.class));
        assertThat(((SimpleReply)reply).getValue(), is("bar"));

        serverA.mbus.destroy();
        serverB.mbus.destroy();
        serverC.mbus.destroy();
    }

    @Test
    public void requireThatUnknownServiceRepliesWithNoAddressForService() throws InterruptedException {
        final Server server = new Server(new LocalWire());
        final SourceSession source = server.newSourceSession();

        final Message msg = new SimpleMessage("foo").setRoute(Route.parse("bar"));
        assertThat(source.send(msg).isAccepted(), is(true));
        final Reply reply = server.replies.poll(60, TimeUnit.SECONDS);
        assertThat(reply, instanceOf(EmptyReply.class));

        server.mbus.destroy();
    }

    @Test
    public void requireThatBlockingSendTimeOutInSendQ() throws InterruptedException {
        final LocalWire wire = new LocalWire();

        final Server serverA = new Server(wire);
        final SourceSession source = serverA.newSourceSession(new StaticThrottlePolicy().setMaxPendingCount(1));

        final Server serverB = new Server(wire);
        final IntermediateSession intermediate = serverB.newIntermediateSession();

        final Server serverC = new Server(wire);
        final DestinationSession destination = serverC.newDestinationSession();

        Message msg = new SimpleMessage("foo");
        msg.setRoute(new Route().addHop(Hop.parse(intermediate.getConnectionSpec()))
                .addHop(Hop.parse(destination.getConnectionSpec())));
        assertThat(source.sendBlocking(msg).isAccepted(), is(true));
        Message msg2 = new SimpleMessage("foo2");
        msg2.setRoute(new Route().addHop(Hop.parse(intermediate.getConnectionSpec()))
                .addHop(Hop.parse(destination.getConnectionSpec())));
        long TIMEOUT = 1000;
        msg2.setTimeRemaining(TIMEOUT);
        long start = System.currentTimeMillis();
        Result res = source.sendBlocking(msg2);
        assertThat(res.isAccepted(), is(false));
        assertEquals(ErrorCode.TIMEOUT, res.getError().getCode());
        assertTrue(res.getError().getMessage().endsWith("Timed out in sendQ"));
        long end = System.currentTimeMillis();
<<<<<<< HEAD
        assertTrue(end - start >= (TIMEOUT*0.98)); // Different clocks are used....
        assertTrue(end - start < 2*TIMEOUT);
=======
        assertThat(end, greaterThanOrEqualTo(start+TIMEOUT));
        assertThat(end, lessThan(start+2*TIMEOUT));
>>>>>>> a654d451

        msg = serverB.messages.poll(60, TimeUnit.SECONDS);
        assertThat(msg, instanceOf(SimpleMessage.class));
        assertThat(((SimpleMessage)msg).getValue(), is("foo"));
        intermediate.forward(msg);

        msg = serverC.messages.poll(60, TimeUnit.SECONDS);
        assertThat(msg, instanceOf(SimpleMessage.class));
        assertThat(((SimpleMessage)msg).getValue(), is("foo"));
        Reply reply = new SimpleReply("bar");
        reply.swapState(msg);
        destination.reply(reply);

        reply = serverB.replies.poll(60, TimeUnit.SECONDS);
        assertThat(reply, instanceOf(SimpleReply.class));
        assertThat(((SimpleReply)reply).getValue(), is("bar"));
        intermediate.forward(reply);

        reply = serverA.replies.poll(60, TimeUnit.SECONDS);
        assertEquals(ErrorCode.TIMEOUT, reply.getError(0).getCode());
        assertTrue(reply.getError(0).getMessage().endsWith("Timed out in sendQ"));

        reply = serverA.replies.poll(60, TimeUnit.SECONDS);
        assertThat(reply, instanceOf(SimpleReply.class));
        assertThat(((SimpleReply)reply).getValue(), is("bar"));

        serverA.mbus.destroy();
        serverB.mbus.destroy();
        serverC.mbus.destroy();

    }

    private static class Server implements MessageHandler, ReplyHandler {

        final MessageBus mbus;
        final BlockingDeque<Message> messages = new LinkedBlockingDeque<>();
        final BlockingDeque<Reply> replies = new LinkedBlockingDeque<>();

        Server(final LocalWire wire) {
            mbus = new MessageBus(new LocalNetwork(wire),
                                  new MessageBusParams().addProtocol(new SimpleProtocol())
                                                        .setRetryPolicy(null));
        }

        SourceSession newSourceSession() {
            return mbus.createSourceSession(new SourceSessionParams()
                    .setTimeout(600.0)
                    .setReplyHandler(this));
        }
        SourceSession newSourceSession(ThrottlePolicy throttlePolicy) {
            return mbus.createSourceSession(new SourceSessionParams()
                    .setTimeout(600.0)
                    .setReplyHandler(this)
                    .setThrottlePolicy(throttlePolicy));
        }
        IntermediateSession newIntermediateSession() {
            return mbus.createIntermediateSession(new IntermediateSessionParams()
                                                          .setMessageHandler(this)
                                                          .setReplyHandler(this));
        }

        DestinationSession newDestinationSession() {
            return mbus.createDestinationSession(new DestinationSessionParams()
                                                         .setMessageHandler(this));
        }

        @Override
        public void handleMessage(final Message msg) {
            messages.addLast(msg);
        }

        @Override
        public void handleReply(final Reply reply) {
            replies.addLast(reply);
        }
    }
}<|MERGE_RESOLUTION|>--- conflicted
+++ resolved
@@ -111,13 +111,8 @@
         assertEquals(ErrorCode.TIMEOUT, res.getError().getCode());
         assertTrue(res.getError().getMessage().endsWith("Timed out in sendQ"));
         long end = System.currentTimeMillis();
-<<<<<<< HEAD
-        assertTrue(end - start >= (TIMEOUT*0.98)); // Different clocks are used....
-        assertTrue(end - start < 2*TIMEOUT);
-=======
         assertThat(end, greaterThanOrEqualTo(start+TIMEOUT));
         assertThat(end, lessThan(start+2*TIMEOUT));
->>>>>>> a654d451
 
         msg = serverB.messages.poll(60, TimeUnit.SECONDS);
         assertThat(msg, instanceOf(SimpleMessage.class));
