--- conflicted
+++ resolved
@@ -219,13 +219,8 @@
             configSnapshot.reset();
             std::unique_ptr<ProtonServiceLayerProcess> spiProton;
             if ( ! params.serviceidentity.empty()) {
-<<<<<<< HEAD
-                spiProton.reset(new ProtonServiceLayerProcess(params.serviceidentity, proton, downPersistence.get()));
-                spiProton->setupConfig(std::chrono::milliseconds(params.subscribeTimeout));
-=======
                 spiProton = std::make_unique<ProtonServiceLayerProcess>(params.serviceidentity, proton, downPersistence.get());
                 spiProton->setupConfig(params.subscribeTimeout);
->>>>>>> 0ba6bd66
                 spiProton->createNode();
                 EV_STARTED("servicelayer");
             }
