// Copyright Yahoo. Licensed under the terms of the Apache 2.0 license. See LICENSE in the project root.
package com.yahoo.vespa.model.container;

import ai.vespa.metricsproxy.http.application.ApplicationMetricsHandler;
import com.yahoo.cloud.config.CuratorConfig;
import com.yahoo.cloud.config.ZookeeperServerConfig;
import com.yahoo.component.ComponentId;
import com.yahoo.component.ComponentSpecification;
import com.yahoo.config.FileReference;
import com.yahoo.config.application.api.ComponentInfo;
import com.yahoo.config.application.api.DeployLogger;
import com.yahoo.config.model.api.ApplicationClusterEndpoint;
import com.yahoo.config.model.api.ApplicationClusterInfo;
import com.yahoo.config.model.api.ContainerEndpoint;
import com.yahoo.config.model.api.Model;
import com.yahoo.config.model.api.OnnxModelCost;
import com.yahoo.config.model.deploy.DeployState;
import com.yahoo.config.model.producer.TreeConfigProducer;
import com.yahoo.config.provision.AllocatedHosts;
import com.yahoo.config.provision.ClusterSpec;
import com.yahoo.config.provision.HostSpec;
import com.yahoo.container.bundle.BundleInstantiationSpecification;
import com.yahoo.container.di.config.ApplicationBundlesConfig;
import com.yahoo.container.handler.metrics.MetricsProxyApiConfig;
import com.yahoo.container.handler.metrics.MetricsV2Handler;
import com.yahoo.container.handler.metrics.PrometheusV1Handler;
import com.yahoo.container.jdisc.ContainerMbusConfig;
import com.yahoo.container.jdisc.messagebus.MbusServerProvider;
import com.yahoo.osgi.provider.model.ComponentModel;
import com.yahoo.search.config.QrStartConfig;
import com.yahoo.vespa.config.search.RankProfilesConfig;
import com.yahoo.vespa.config.search.core.OnnxModelsConfig;
import com.yahoo.vespa.config.search.core.RankingConstantsConfig;
import com.yahoo.vespa.config.search.core.RankingExpressionsConfig;
import com.yahoo.vespa.model.AbstractService;
import com.yahoo.vespa.model.Host;
import com.yahoo.vespa.model.admin.metricsproxy.MetricsProxyContainer;
import com.yahoo.vespa.model.container.component.BindingPattern;
import com.yahoo.vespa.model.container.component.Component;
import com.yahoo.vespa.model.container.component.Handler;
import com.yahoo.vespa.model.container.component.SystemBindingPattern;
import com.yahoo.vespa.model.container.configserver.ConfigserverCluster;
import com.yahoo.vespa.model.filedistribution.UserConfiguredFiles;

import java.net.URL;
import java.util.ArrayList;
import java.util.Collection;
import java.util.Collections;
import java.util.HashSet;
import java.util.LinkedHashSet;
import java.util.List;
import java.util.Optional;
import java.util.Set;
import java.util.logging.Level;
import java.util.stream.Collectors;

import static com.yahoo.vespa.model.container.docproc.DocprocChains.DOCUMENT_TYPE_MANAGER_CLASS;

/**
 * A container cluster that is typically set up from the user application.
 *
 * @author gjoranv
 */
public final class ApplicationContainerCluster extends ContainerCluster<ApplicationContainer> implements
        ApplicationBundlesConfig.Producer,
        QrStartConfig.Producer,
        RankProfilesConfig.Producer,
        RankingConstantsConfig.Producer,
        OnnxModelsConfig.Producer,
        RankingExpressionsConfig.Producer,
        ContainerMbusConfig.Producer,
        MetricsProxyApiConfig.Producer,
        ZookeeperServerConfig.Producer,
        ApplicationClusterInfo {

    public static final String METRICS_V2_HANDLER_CLASS = MetricsV2Handler.class.getName();
    public static final BindingPattern METRICS_V2_HANDLER_BINDING_1 = SystemBindingPattern.fromHttpPath(MetricsV2Handler.V2_PATH);
    public static final BindingPattern METRICS_V2_HANDLER_BINDING_2 = SystemBindingPattern.fromHttpPath(MetricsV2Handler.V2_PATH + "/*");

    public static final String PROMETHEUS_V1_HANDLER_CLASS = PrometheusV1Handler.class.getName();
    private static final BindingPattern PROMETHEUS_V1_HANDLER_BINDING_1 = SystemBindingPattern.fromHttpPath(PrometheusV1Handler.V1_PATH);
    private static final BindingPattern PROMETHEUS_V1_HANDLER_BINDING_2 = SystemBindingPattern.fromHttpPath(PrometheusV1Handler.V1_PATH + "/*");

    public static final int defaultHeapSizePercentageOfAvailableMemory = 85;
    public static final int heapSizePercentageOfTotalAvailableMemoryWhenCombinedCluster = 24;

    private final Set<FileReference> applicationBundles = new LinkedHashSet<>();

    private final Set<String> previousHosts;
    private final OnnxModelCost.Calculator onnxModelCost;
    private final DeployLogger logger;

    private ContainerModelEvaluation modelEvaluation;

    private final Optional<String> tlsClientAuthority;

    private MbusParams mbusParams;
    private boolean messageBusEnabled = true;
    private int zookeeperSessionTimeoutSeconds = 30;
    private final int transport_events_before_wakeup;
    private final int transport_connections_per_target;
    private final boolean dynamicHeapSize;

    /** The heap size % of total memory available to the JVM process. */
    private final int heapSizePercentageOfAvailableMemory;

    private Integer memoryPercentage = null;

    private List<ApplicationClusterEndpoint> endpoints = List.of();

    private UserConfiguredUrls userConfiguredUrls = new UserConfiguredUrls();

    public ApplicationContainerCluster(TreeConfigProducer<?> parent, String configSubId, String clusterId, DeployState deployState) {
        super(parent, configSubId, clusterId, deployState, true, 10);
        this.tlsClientAuthority = deployState.tlsClientAuthority();
        dynamicHeapSize = deployState.featureFlags().dynamicHeapSize();
        previousHosts = Collections.unmodifiableSet(deployState.getPreviousModel().stream()
                                                               .map(Model::allocatedHosts)
                                                               .map(AllocatedHosts::getHosts)
                                                               .flatMap(Collection::stream)
                                                               .map(HostSpec::hostname)
                                                               .collect(Collectors.toCollection(() -> new LinkedHashSet<>())));

        addSimpleComponent("com.yahoo.language.provider.DefaultLinguisticsProvider");
        addSimpleComponent("com.yahoo.language.provider.DefaultEmbedderProvider");
        addSimpleComponent("com.yahoo.container.jdisc.SecretStoreProvider");
        addSimpleComponent("com.yahoo.container.jdisc.CertificateStoreProvider");
        addSimpleComponent("com.yahoo.container.jdisc.AthenzIdentityProviderProvider");
        addSimpleComponent("com.yahoo.container.core.documentapi.DocumentAccessProvider");
        addSimpleComponent(DOCUMENT_TYPE_MANAGER_CLASS);

        addMetricsHandlers();
        addTestrunnerComponentsIfTester(deployState);
        transport_connections_per_target = deployState.featureFlags().mbusJavaRpcNumTargets();
        transport_events_before_wakeup = deployState.featureFlags().mbusJavaEventsBeforeWakeup();
        heapSizePercentageOfAvailableMemory = deployState.featureFlags().heapSizePercentage() > 0
                ? Math.min(99, deployState.featureFlags().heapSizePercentage())
                : defaultHeapSizePercentageOfAvailableMemory;
        onnxModelCost = deployState.onnxModelCost().newCalculator(deployState.getDeployLogger());
        logger = deployState.getDeployLogger();
    }

    public UserConfiguredUrls userConfiguredUrls() { return userConfiguredUrls; }

    @Override
    protected void doPrepare(DeployState deployState) {
        super.doPrepare(deployState);
        // Register bundles and files for file distribution
        registerApplicationBundles(deployState);
        registerUserConfiguredFiles(deployState);
        createEndpoints(deployState);
    }

    private void registerApplicationBundles(DeployState deployState) {
        for (ComponentInfo component : deployState.getApplicationPackage().getComponentsInfo(deployState.getVespaVersion())) {
            FileReference reference = deployState.getFileRegistry().addFile(component.getPathRelativeToAppDir());
            applicationBundles.add(reference);
        }
    }

    private void registerUserConfiguredFiles(DeployState deployState) {
        if (containers.isEmpty()) return;

        // Files referenced from user configs to all components.
        UserConfiguredFiles files = new UserConfiguredFiles(deployState.getFileRegistry(),
                                                            deployState.getDeployLogger(),
<<<<<<< HEAD
                                                            deployState.featureFlags());
=======
                                                            userConfiguredUrls);
>>>>>>> 7facdd61
        for (Component<?, ?> component : getAllComponents()) {
            files.register(component);
        }
    }

    private void addMetricsHandlers() {
        addMetricsHandler(METRICS_V2_HANDLER_CLASS, METRICS_V2_HANDLER_BINDING_1, METRICS_V2_HANDLER_BINDING_2);
        addMetricsHandler(PROMETHEUS_V1_HANDLER_CLASS, PROMETHEUS_V1_HANDLER_BINDING_1, PROMETHEUS_V1_HANDLER_BINDING_2);
   }

    private void addMetricsHandler(String handlerClass, BindingPattern rootBinding, BindingPattern innerBinding) {
        Handler handler = new Handler(new ComponentModel(handlerClass, null, null, null));
        handler.addServerBindings(rootBinding, innerBinding);
        addComponent(handler);
    }

    private void addTestrunnerComponentsIfTester(DeployState deployState) {
        if (deployState.isHosted() && deployState.getProperties().applicationId().instance().isTester()) {
            addPlatformBundle(PlatformBundles.absoluteBundlePath("vespa-testrunner-components"));
            addPlatformBundle(PlatformBundles.absoluteBundlePath("vespa-osgi-testrunner"));
            addPlatformBundle(PlatformBundles.absoluteBundlePath("tenant-cd-api"));
            if(deployState.zone().system().isPublic()) {
                addPlatformBundle(PlatformBundles.absoluteBundlePath("cloud-tenant-cd"));
            }
        }
    }

    public void setModelEvaluation(ContainerModelEvaluation modelEvaluation) {
        this.modelEvaluation = modelEvaluation;
    }

    public void setMemoryPercentage(Integer memoryPercentage) { this.memoryPercentage = memoryPercentage; }

    @Override
    public Optional<JvmMemoryPercentage> getMemoryPercentage() {
        if (memoryPercentage != null) return Optional.of(JvmMemoryPercentage.of(memoryPercentage));

        if (isHostedVespa()) {
            int availableMemoryPercentage = getHostClusterId().isPresent() ?
                                            heapSizePercentageOfTotalAvailableMemoryWhenCombinedCluster :
                                            heapSizePercentageOfAvailableMemory;
            if (getContainers().isEmpty()) return Optional.of(JvmMemoryPercentage.of(availableMemoryPercentage)); // Node memory is not known

            // Node memory is known so convert available memory percentage to node memory percentage
            double totalMemory = dynamicHeapSize
                    ? getContainers().stream().mapToDouble(c -> c.getHostResource().realResources().memoryGb()).min().orElseThrow()
                    : getContainers().get(0).getHostResource().realResources().memoryGb();
            double jvmHeapDeductionGb = dynamicHeapSize ? onnxModelCost.aggregatedModelCostInBytes() / (1024D * 1024 * 1024) : 0;
            double availableMemory = Math.max(0, totalMemory - Host.memoryOverheadGb - jvmHeapDeductionGb);
            int memoryPercentage = (int) (availableMemory / totalMemory * availableMemoryPercentage);
            logger.log(Level.FINE, () -> "memoryPercentage=%d, availableMemory=%f, totalMemory=%f, availableMemoryPercentage=%d, jvmHeapDeductionGb=%f"
                           .formatted(memoryPercentage, availableMemory, totalMemory, availableMemoryPercentage, jvmHeapDeductionGb));
            return Optional.of(JvmMemoryPercentage.of(memoryPercentage, availableMemory));
        }
        return Optional.empty();
    }

    /** Create list of endpoints, these will be consumed later by LbServicesProducer */
    private void createEndpoints(DeployState deployState) {
        if (!deployState.isHosted()) return;
        if (deployState.getProperties().applicationId().instance().isTester()) return;
        List<ApplicationClusterEndpoint> endpoints = new ArrayList<>();

        List<String> hosts = getContainers().stream()
                .map(AbstractService::getHostName)
                .sorted()
                .toList();

        Set<ContainerEndpoint> endpointsFromController = deployState.getEndpoints();
        // Add zone-scoped endpoints if not provided by the controller
        // TODO(mpolden): Remove this when controller always includes zone-scope endpoints, and config models < 8.230 are gone
        if (endpointsFromController.stream().noneMatch(endpoint -> endpoint.scope() == ApplicationClusterEndpoint.Scope.zone)) {
            for (String suffix : deployState.getProperties().zoneDnsSuffixes()) {
                ApplicationClusterEndpoint.DnsName l4Name = ApplicationClusterEndpoint.DnsName.sharedL4NameFrom(
                        deployState.zone().system(),
                        ClusterSpec.Id.from(getName()),
                        deployState.getProperties().applicationId(),
                        suffix);
                endpoints.add(ApplicationClusterEndpoint.builder()
                                                        .zoneScope()
                                                        .sharedL4Routing()
                                                        .dnsName(l4Name)
                                                        .hosts(hosts)
                                                        .clusterId(getName())
                                                        .authMethod(ApplicationClusterEndpoint.AuthMethod.mtls)
                                                        .build());
            }
        }

        // Include all endpoints provided by controller
        endpointsFromController.stream()
                               .filter(ce -> ce.clusterId().equals(getName()))
                               .forEach(ce -> ce.names().forEach(
                                       name -> endpoints.add(ApplicationClusterEndpoint.builder()
                                                                                       .scope(ce.scope())
                                                                                       .weight(ce.weight().orElse(1)) // Default to weight=1 if not set
                                                                                       .routingMethod(ce.routingMethod())
                                                                                       .dnsName(ApplicationClusterEndpoint.DnsName.from(name))
                                                                                       .hosts(hosts)
                                                                                       .clusterId(getName())
                                                                                       .authMethod(ce.authMethod())
                                                                                       .build())
                               ));
        this.endpoints = List.copyOf(endpoints);
    }

    @Override
    public void getConfig(ApplicationBundlesConfig.Builder builder) {
        applicationBundles.stream().map(FileReference::value)
                .forEach(builder::bundles);
    }

    @Override
    public void getConfig(RankProfilesConfig.Builder builder) {
        if (modelEvaluation != null) modelEvaluation.getConfig(builder);
    }

    @Override
    public void getConfig(RankingConstantsConfig.Builder builder) {
        if (modelEvaluation != null) modelEvaluation.getConfig(builder);
    }

    @Override
    public void getConfig(OnnxModelsConfig.Builder builder) {
        if (modelEvaluation != null) modelEvaluation.getConfig(builder);
    }

    public void getConfig(RankingExpressionsConfig.Builder builder) {
        if (modelEvaluation != null) modelEvaluation.getConfig(builder);
    }

    @Override
    public void getConfig(ContainerMbusConfig.Builder builder) {
        if (mbusParams != null) {
            if (mbusParams.maxConcurrentFactor != null)
                builder.maxConcurrentFactor(mbusParams.maxConcurrentFactor);
            if (mbusParams.documentExpansionFactor != null)
                builder.documentExpansionFactor(mbusParams.documentExpansionFactor);
            if (mbusParams.containerCoreMemory != null)
                builder.containerCoreMemory(mbusParams.containerCoreMemory);
        }
        if (getDocproc() != null)
            getDocproc().getConfig(builder);
        builder.transport_events_before_wakeup(transport_events_before_wakeup);
        builder.numconnectionspertarget(transport_connections_per_target);
    }

    @Override
    public void getConfig(MetricsProxyApiConfig.Builder builder) {
        builder.metricsPort(MetricsProxyContainer.BASEPORT)
                .metricsApiPath(ApplicationMetricsHandler.METRICS_VALUES_PATH)
                .prometheusApiPath(ApplicationMetricsHandler.PROMETHEUS_VALUES_PATH);
    }

    @Override
    public void getConfig(QrStartConfig.Builder builder) {
        super.getConfig(builder);
        var memoryPct = getMemoryPercentage().orElse(null);
        int heapsize = memoryPct != null && memoryPct.availableMemoryGb().isPresent()
                ? (int) (memoryPct.availableMemoryGb().getAsDouble() * 1024) : 1536;
        builder.jvm.verbosegc(true)
                .availableProcessors(0)
                .compressedClassSpaceSize(0)
                .minHeapsize(heapsize)
                .heapsize(heapsize);
        if (memoryPct != null) builder.jvm.heapSizeAsPercentageOfPhysicalMemory(memoryPct.percentage());
    }

    @Override
    public void getConfig(ZookeeperServerConfig.Builder builder) {
        if (getParent() instanceof ConfigserverCluster) return; // Produces its own config

        // Note: Default client and server ports are used, so not set here
        for (Container container : getContainers()) {
            ZookeeperServerConfig.Server.Builder serverBuilder = new ZookeeperServerConfig.Server.Builder();
            serverBuilder.hostname(container.getHostName())
                         .id(container.index())
                         .joining( ! previousHosts.isEmpty() &&
                                   ! previousHosts.contains(container.getHostName()))
                         .retired(container.isRetired());
            builder.server(serverBuilder);
        }
        builder.dynamicReconfiguration(true);
    }

    @Override
    public void getConfig(CuratorConfig.Builder builder) {
        super.getConfig(builder);
        if (getParent() instanceof ConfigserverCluster) return; // Produces its own config

        // Will be bounded by 2x and 20x ZookeeperServerConfig.tickTime(), which is currently 6s.
        builder.zookeeperSessionTimeoutSeconds(zookeeperSessionTimeoutSeconds);
    }

    public Optional<String> getTlsClientAuthority() {
        return tlsClientAuthority;
    }

    public void setMbusParams(MbusParams mbusParams) {
        this.mbusParams = mbusParams;
    }

    public void setMessageBusEnabled(boolean messageBusEnabled) { this.messageBusEnabled = messageBusEnabled; }

    public void setZookeeperSessionTimeoutSeconds(int timeoutSeconds) {
        this.zookeeperSessionTimeoutSeconds = timeoutSeconds;
    }

    protected boolean messageBusEnabled() { return messageBusEnabled; }

    public void addAccessLog() {
        // In hosted there is one application container per node, so we do not use the container name to distinguish log files
        Optional<String> clusterName = isHostedVespa ? Optional.empty() : Optional.of(getName());
        addAccessLog(clusterName);
    }

    public void addMbusServer(ComponentId chainId) {
        ComponentId serviceId = chainId.nestInNamespace(ComponentId.fromString("MbusServer"));

        addComponent(
                new Component<>(new ComponentModel(new BundleInstantiationSpecification(
                        serviceId,
                        ComponentSpecification.fromString(MbusServerProvider.class.getName()),
                        null))));
    }

    @Override
    public List<ApplicationClusterEndpoint> endpoints() {
        return endpoints;
    }

    @Override
    public String name() { return getName(); }

    public OnnxModelCost.Calculator onnxModelCost() { return onnxModelCost; }

    public static class MbusParams {
        // the amount of the maxpendingbytes to process concurrently, typically 0.2 (20%)
        final Double maxConcurrentFactor;

        // the amount that documents expand temporarily when processing them
        final Double documentExpansionFactor;

        // the space to reserve for container, docproc stuff (memory that cannot be used for processing documents), in MB
        final Integer containerCoreMemory;

        public MbusParams(Double maxConcurrentFactor, Double documentExpansionFactor, Integer containerCoreMemory) {
            this.maxConcurrentFactor = maxConcurrentFactor;
            this.documentExpansionFactor = documentExpansionFactor;
            this.containerCoreMemory = containerCoreMemory;
        }
    }

    public static class UserConfiguredUrls {

        private final Set<String> urls = new HashSet<>();

        public void add(String url) { urls.add(url); }

        public Set<String> all() { return urls; }

    }

}<|MERGE_RESOLUTION|>--- conflicted
+++ resolved
@@ -42,7 +42,6 @@
 import com.yahoo.vespa.model.container.configserver.ConfigserverCluster;
 import com.yahoo.vespa.model.filedistribution.UserConfiguredFiles;
 
-import java.net.URL;
 import java.util.ArrayList;
 import java.util.Collection;
 import java.util.Collections;
@@ -108,7 +107,7 @@
 
     private List<ApplicationClusterEndpoint> endpoints = List.of();
 
-    private UserConfiguredUrls userConfiguredUrls = new UserConfiguredUrls();
+    private final UserConfiguredUrls userConfiguredUrls = new UserConfiguredUrls();
 
     public ApplicationContainerCluster(TreeConfigProducer<?> parent, String configSubId, String clusterId, DeployState deployState) {
         super(parent, configSubId, clusterId, deployState, true, 10);
@@ -164,11 +163,8 @@
         // Files referenced from user configs to all components.
         UserConfiguredFiles files = new UserConfiguredFiles(deployState.getFileRegistry(),
                                                             deployState.getDeployLogger(),
-<<<<<<< HEAD
-                                                            deployState.featureFlags());
-=======
+                                                            deployState.featureFlags(),
                                                             userConfiguredUrls);
->>>>>>> 7facdd61
         for (Component<?, ?> component : getAllComponents()) {
             files.register(component);
         }
