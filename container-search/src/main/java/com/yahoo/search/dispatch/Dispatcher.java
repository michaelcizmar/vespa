// Copyright 2018 Yahoo Holdings. Licensed under the terms of the Apache 2.0 license. See LICENSE in the project root.
package com.yahoo.search.dispatch;

import com.google.inject.Inject;
import com.yahoo.component.AbstractComponent;
import com.yahoo.component.ComponentId;
import com.yahoo.container.handler.VipStatus;
import com.yahoo.jdisc.Metric;
import com.yahoo.prelude.fastsearch.VespaBackEndSearcher;
import com.yahoo.processing.request.CompoundName;
import com.yahoo.search.Query;
import com.yahoo.search.Result;
import com.yahoo.search.cluster.ClusterMonitor;
import com.yahoo.search.dispatch.SearchPath.InvalidSearchPathException;
import com.yahoo.search.dispatch.rpc.RpcInvokerFactory;
import com.yahoo.search.dispatch.rpc.RpcPingFactory;
import com.yahoo.search.dispatch.rpc.RpcResourcePool;
import com.yahoo.search.dispatch.searchcluster.Group;
import com.yahoo.search.dispatch.searchcluster.Node;
import com.yahoo.search.dispatch.searchcluster.SearchCluster;
import com.yahoo.search.query.profile.types.FieldDescription;
import com.yahoo.search.query.profile.types.FieldType;
import com.yahoo.search.query.profile.types.QueryProfileType;
import com.yahoo.search.result.ErrorMessage;
import com.yahoo.vespa.config.search.DispatchConfig;

import java.util.Arrays;
import java.util.HashSet;
import java.util.List;
import java.util.Optional;
import java.util.OptionalInt;
import java.util.Set;

/**
 * A dispatcher communicates with search nodes to perform queries and fill hits.
 *
 * This class allocates {@link SearchInvoker} and {@link FillInvoker} objects based
 * on query properties and general system status. The caller can then use the provided
 * invocation object to execute the search or fill.
 *
 * This class is multithread safe.
 *
 * @author bratseth
 * @author ollvir
 */
public class Dispatcher extends AbstractComponent {

    public static final String DISPATCH = "dispatch";
    private static final String INTERNAL = "internal";
    private static final String PROTOBUF = "protobuf";

    private static final String INTERNAL_METRIC = "dispatch_internal";

    private static final int MAX_GROUP_SELECTION_ATTEMPTS = 3;

    /** If enabled, search queries will use protobuf rpc */
    public static final CompoundName dispatchProtobuf = CompoundName.fromComponents(DISPATCH, PROTOBUF);

    /** A model of the search cluster this dispatches to */
    private final SearchCluster searchCluster;
    private final ClusterMonitor clusterMonitor;

    private final LoadBalancer loadBalancer;

    private final InvokerFactory invokerFactory;

    private final Metric metric;
    private final Metric.Context metricContext;

    private final int maxHitsPerNode;

    private static final QueryProfileType argumentType;

    static {
        argumentType = new QueryProfileType(DISPATCH);
        argumentType.setStrict(true);
        argumentType.setBuiltin(true);
        argumentType.addField(new FieldDescription(INTERNAL, FieldType.booleanType));
        argumentType.addField(new FieldDescription(PROTOBUF, FieldType.booleanType));
        argumentType.freeze();
    }

    public static QueryProfileType getArgumentType() { return argumentType; }

    @Inject
    public Dispatcher(RpcResourcePool resourcePool,
                      ComponentId clusterId,
                      DispatchConfig dispatchConfig,
                      VipStatus vipStatus,
                      Metric metric) {
<<<<<<< HEAD
        this(new RpcResourcePool(dispatchConfig), clusterId, dispatchConfig, vipStatus, metric);
    }

    private Dispatcher(RpcResourcePool resourcePool,
                       ComponentId clusterId,
                       DispatchConfig dispatchConfig,
                       VipStatus vipStatus,
                       Metric metric) {
        this(resourcePool, new SearchCluster(clusterId.stringValue(), dispatchConfig,
=======
        this(resourcePool, new SearchCluster(clusterId.stringValue(), dispatchConfig,clusterInfoConfig.nodeCount(),
>>>>>>> 6eea5b4b
                                             vipStatus, new RpcPingFactory(resourcePool)),
             dispatchConfig, metric);

    }

    private Dispatcher(RpcResourcePool resourcePool, SearchCluster searchCluster, DispatchConfig dispatchConfig, Metric metric) {
        this(new ClusterMonitor<>(searchCluster, true), searchCluster, dispatchConfig, new RpcInvokerFactory(resourcePool, searchCluster), metric);
    }

    /* Protected for simple mocking in tests. Beware that searchCluster is shutdown on in deconstruct() */
    protected Dispatcher(ClusterMonitor clusterMonitor,
                         SearchCluster searchCluster,
                         DispatchConfig dispatchConfig,
                         InvokerFactory invokerFactory,
                         Metric metric) {
        if (dispatchConfig.useMultilevelDispatch())
            throw new IllegalArgumentException(searchCluster + " is configured with multilevel dispatch, but this is not supported");

        this.searchCluster = searchCluster;
        this.clusterMonitor = clusterMonitor;
        this.loadBalancer = new LoadBalancer(searchCluster,
                                  dispatchConfig.distributionPolicy() == DispatchConfig.DistributionPolicy.ROUNDROBIN);
        this.invokerFactory = invokerFactory;
        this.metric = metric;
        this.metricContext = metric.createContext(null);
        this.maxHitsPerNode = dispatchConfig.maxHitsPerNode();
        searchCluster.addMonitoring(clusterMonitor);
        try {
            while ( ! searchCluster.hasInformationAboutAllNodes()) {
                Thread.sleep(1);
            }
        } catch (InterruptedException e) {}

        /*
         * No we have information from all nodes and a ping iteration has completed.
         * Instead of waiting until next ping interval to update coverage and group state,
         * we should compute the state ourselves, so that when the dispatcher is ready the state
         * of its groups are also known.
         */
        searchCluster.pingIterationCompleted();
    }

    /** Returns the search cluster this dispatches to */
    public SearchCluster searchCluster() {
        return searchCluster;
    }

    @Override
    public void deconstruct() {
        /* The clustermonitor must be shutdown first as it uses the invokerfactory through the searchCluster. */
        clusterMonitor.shutdown();
        invokerFactory.release();
    }

    public FillInvoker getFillInvoker(Result result, VespaBackEndSearcher searcher) {
        return invokerFactory.createFillInvoker(searcher, result);
    }

    public SearchInvoker getSearchInvoker(Query query, VespaBackEndSearcher searcher) {
        SearchInvoker invoker = getSearchPathInvoker(query, searcher).orElseGet(() -> getInternalInvoker(query, searcher));

        if (query.properties().getBoolean(com.yahoo.search.query.Model.ESTIMATE)) {
            query.setHits(0);
            query.setOffset(0);
        }
        metric.add(INTERNAL_METRIC, 1, metricContext);
        return invoker;
    }

    /** Builds an invoker based on searchpath */
    private Optional<SearchInvoker> getSearchPathInvoker(Query query, VespaBackEndSearcher searcher) {
        String searchPath = query.getModel().getSearchPath();
        if (searchPath == null) return Optional.empty();

        try {
            List<Node> nodes = SearchPath.selectNodes(searchPath, searchCluster);
            if (nodes.isEmpty()) return Optional.empty();

            query.trace(false, 2, "Dispatching with search path ", searchPath);
            return invokerFactory.createSearchInvoker(searcher, query,
                                                      OptionalInt.empty(),
                                                      nodes,
                                                      true,
                                                      maxHitsPerNode);
        } catch (InvalidSearchPathException e) {
            return Optional.of(new SearchErrorInvoker(ErrorMessage.createIllegalQuery(e.getMessage())));
        }
    }

    private SearchInvoker getInternalInvoker(Query query, VespaBackEndSearcher searcher) {
        Optional<Node> directNode = searchCluster.localCorpusDispatchTarget();
        if (directNode.isPresent()) {
            Node node = directNode.get();
            query.trace(false, 2, "Dispatching to ", node);
            return invokerFactory.createSearchInvoker(searcher,
                                                      query,
                                                      OptionalInt.empty(),
                                                      Arrays.asList(node),
                                                      true,
                                                      maxHitsPerNode)
                                 .orElseThrow(() -> new IllegalStateException("Could not dispatch directly to " + node));
        }

        int covered = searchCluster.groupsWithSufficientCoverage();
        int groups = searchCluster.orderedGroups().size();
        int max = Integer.min(Integer.min(covered + 1, groups), MAX_GROUP_SELECTION_ATTEMPTS);
        Set<Integer> rejected = null;
        for (int i = 0; i < max; i++) {
            Optional<Group> groupInCluster = loadBalancer.takeGroup(rejected);
            if (groupInCluster.isEmpty()) break; // No groups available

            Group group = groupInCluster.get();
            boolean acceptIncompleteCoverage = (i == max - 1);
            Optional<SearchInvoker> invoker = invokerFactory.createSearchInvoker(searcher,
                                                                                 query,
                                                                                 OptionalInt.of(group.id()),
                                                                                 group.nodes(),
                                                                                 acceptIncompleteCoverage,
                                                                                 maxHitsPerNode);
            if (invoker.isPresent()) {
                query.trace(false, 2, "Dispatching to group ", group.id());
                query.getModel().setSearchPath("/" + group.id());
                invoker.get().teardown((success, time) -> loadBalancer.releaseGroup(group, success, time));
                return invoker.get();
            } else {
                loadBalancer.releaseGroup(group, false, 0);
                if (rejected == null) {
                    rejected = new HashSet<>();
                }
                rejected.add(group.id());
            }
        }
        throw new IllegalStateException("No suitable groups to dispatch query. Rejected: " + rejected);
    }

}<|MERGE_RESOLUTION|>--- conflicted
+++ resolved
@@ -88,19 +88,7 @@
                       DispatchConfig dispatchConfig,
                       VipStatus vipStatus,
                       Metric metric) {
-<<<<<<< HEAD
-        this(new RpcResourcePool(dispatchConfig), clusterId, dispatchConfig, vipStatus, metric);
-    }
-
-    private Dispatcher(RpcResourcePool resourcePool,
-                       ComponentId clusterId,
-                       DispatchConfig dispatchConfig,
-                       VipStatus vipStatus,
-                       Metric metric) {
         this(resourcePool, new SearchCluster(clusterId.stringValue(), dispatchConfig,
-=======
-        this(resourcePool, new SearchCluster(clusterId.stringValue(), dispatchConfig,clusterInfoConfig.nodeCount(),
->>>>>>> 6eea5b4b
                                              vipStatus, new RpcPingFactory(resourcePool)),
              dispatchConfig, metric);
 
