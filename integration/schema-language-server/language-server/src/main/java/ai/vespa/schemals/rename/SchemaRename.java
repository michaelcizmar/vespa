--- conflicted
+++ resolved
@@ -6,7 +6,6 @@
 
 import org.eclipse.lsp4j.MessageType;
 import org.eclipse.lsp4j.RenameFile;
-import org.eclipse.lsp4j.ResourceOperation;
 import org.eclipse.lsp4j.TextEdit;
 import org.eclipse.lsp4j.WorkspaceEdit;
 
@@ -15,12 +14,7 @@
 import ai.vespa.schemals.context.SchemaDocumentParser;
 import ai.vespa.schemals.index.Symbol;
 import ai.vespa.schemals.index.Symbol.SymbolType;
-import ai.vespa.schemals.parser.Token.TokenType;
 import ai.vespa.schemals.tree.SchemaNode;
-<<<<<<< HEAD
-import ai.vespa.schemals.tree.SymbolNode;
-=======
->>>>>>> 4463834c
 import ai.vespa.schemals.workspaceEdit.SchemaTextDocumentEdit;
 import ai.vespa.schemals.workspaceEdit.SchemaWorkspaceEdit;
 
@@ -78,50 +72,28 @@
         
         ArrayList<Symbol> symbolOccurances = context.schemaIndex.findSymbolReferences(symbol);
         symbolOccurances.add(symbol);
-<<<<<<< HEAD
         
-        if (type == TokenType.SCHEMA) {
+        if (type == SymbolType.SCHEMA) {
             return renameSchema(context, document, symbol, symbolOccurances, node.getText(), newName);
         }
-=======
-
-        if (type == SymbolType.SCHEMA) {
-            Symbol documentSymbol = context.schemaIndex.findSymbol(symbol.getFileURI(), SymbolType.DOCUMENT, node.getText());
->>>>>>> 4463834c
 
         SchemaWorkspaceEdit workspaceEdits = new SchemaWorkspaceEdit();
 
-<<<<<<< HEAD
         ArrayList<SchemaTextDocumentEdit> documentEdits = createTextDocumentEditsFromSymbols(context, symbolOccurances, newName);
 
         workspaceEdits.addTextDocumentEdits(documentEdits);
         
         return workspaceEdits.exportEdits();
     }
-=======
-            if (documentSymbol != null && documentSymbol.getType() == SymbolType.DOCUMENT) {
-                context.logger.println("Found a document match!");
-                symbolOccurances.add(documentSymbol);
-                ArrayList<Symbol> documentReferences = context.schemaIndex.findSymbolReferences(documentSymbol);
-                symbolOccurances.addAll(documentReferences);
-            }
->>>>>>> 4463834c
 
     private static WorkspaceEdit renameSchema(EventContext context, SchemaDocumentParser document, Symbol symbol, ArrayList<Symbol> symbolOccurances, String oldName, String newName) {
         SchemaWorkspaceEdit workspaceEdits = new SchemaWorkspaceEdit();
 
-<<<<<<< HEAD
-        Symbol documentSymbol = context.schemaIndex.findSymbol(symbol.getFileURI(), TokenType.DOCUMENT, oldName);
-=======
-            // Check for name collision
-            SchemaDocumentParser nameCollitionDocument = context.schemaIndex.findSchemaDocumentWithFileURI(newFileURI);
-            if (nameCollitionDocument != null) {
-                context.messageHandler.sendMessage(MessageType.Error, "Cannot rename schema to '" + newName + "' since the name is already taken.");
->>>>>>> 4463834c
+        Symbol documentSymbol = context.schemaIndex.findSymbol(symbol.getFileURI(), SymbolType.DOCUMENT, oldName);
 
         context.logger.println(documentSymbol);
 
-        if (documentSymbol != null && documentSymbol.getType() == TokenType.DOCUMENT) {
+        if (documentSymbol != null && documentSymbol.getType() == SymbolType.DOCUMENT) {
             context.logger.println("Found a document match!");
             symbolOccurances.add(documentSymbol);
             ArrayList<Symbol> documentReferences = context.schemaIndex.findSymbolReferences(documentSymbol);
