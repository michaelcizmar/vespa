package ai.vespa.schemals.schemadocument;

import java.io.File;
import java.io.IOException;
import java.net.URI;
import java.util.HashMap;
import java.util.HashSet;
import java.util.Map;
import java.util.Optional;
import java.util.Set;

import org.eclipse.lsp4j.MessageType;
import org.eclipse.lsp4j.TextDocumentItem;

import ai.vespa.schemals.SchemaDiagnosticsHandler;
import ai.vespa.schemals.SchemaMessageHandler;
import ai.vespa.schemals.common.ClientLogger;
import ai.vespa.schemals.common.FileUtils;
import ai.vespa.schemals.index.SchemaIndex;
import ai.vespa.schemals.index.Symbol;
import ai.vespa.schemals.index.Symbol.SymbolType;

import ai.vespa.schemals.schemadocument.DocumentManager.DocumentType;

/**
 * Class responsible for maintaining the set of open documents and reparsing them.
 * When {@link SchemaDocumentScheduler#updateFile} is called, it will call {@link DocumentManager#updateFileContent} on the appropriate file 
 * and also other files that may have dependencies on the contents of the file.
 */
public class SchemaDocumentScheduler {

    private Map<String, DocumentType> fileExtensions = new HashMap<>() {{
        put("sd", DocumentType.SCHEMA);
        put("profile", DocumentType.PROFILE);
        put("yql", DocumentType.YQL);
    }};

    private ClientLogger logger;
    private SchemaDiagnosticsHandler diagnosticsHandler;
    private SchemaIndex schemaIndex;
    private SchemaMessageHandler messageHandler;
    private Map<String, DocumentManager> workspaceFiles = new HashMap<>();
    private boolean reparseDescendants = true;
    private URI workspaceURI = null;

    public SchemaDocumentScheduler(ClientLogger logger, SchemaDiagnosticsHandler diagnosticsHandler, SchemaIndex schemaIndex, SchemaMessageHandler messageHandler) {
        this.logger = logger;
        this.diagnosticsHandler = diagnosticsHandler;
        this.schemaIndex = schemaIndex;
        this.messageHandler = messageHandler;
    }

    public void updateFile(String fileURI, String content) {
        updateFile(fileURI, content, null);
    }

    private Optional<DocumentType> getDocumentTypeFromURI(String fileURI) {
        int dotIndex = fileURI.lastIndexOf('.');
        String fileExtension = fileURI.substring(dotIndex + 1).toLowerCase();

        DocumentType documentType = fileExtensions.get(fileExtension);
        if (documentType == null) return Optional.empty();
        return Optional.of(documentType);
    }

    public void updateFile(String fileURI, String content, Integer version) {
        Optional<DocumentType> documentType = getDocumentTypeFromURI(fileURI);
        if (documentType.isEmpty()) return;

        if (!workspaceFiles.containsKey(fileURI)) {
<<<<<<< HEAD
            if (documentType.get() == DocumentType.SCHEMA) {
                workspaceFiles.put(fileURI, new SchemaDocument(logger, diagnosticsHandler, schemaIndex, this, fileURI));
            } else if (documentType.get() == DocumentType.PROFILE) {
                workspaceFiles.put(fileURI, new RankProfileDocument(logger, diagnosticsHandler, schemaIndex, this, fileURI));
            } else if (documentType.get() == DocumentType.YQL) {
                workspaceFiles.put(fileURI, new YQLDocument(logger, diagnosticsHandler, schemaIndex, this, fileURI));
=======
            switch(documentType.get()) {
                case PROFILE:
                    workspaceFiles.put(fileURI, new RankProfileDocument(logger, diagnosticsHandler, schemaIndex, this, fileURI));
                    break;
                case SCHEMA:
                    workspaceFiles.put(fileURI, new SchemaDocument(logger, diagnosticsHandler, schemaIndex, this, fileURI));
                    break;
                case YQL:
                    workspaceFiles.put(fileURI, new YQLDocument(logger, diagnosticsHandler, fileURI));
                    break;
>>>>>>> 71a0e42a
            }
        }

        // TODO: a lot of parsing going on. It mostly should be reference resolving, not necessarily reparsing of entire contents.
        workspaceFiles.get(fileURI).updateFileContent(content, version);
        boolean needsReparse = false;

        if (documentType.get() == DocumentType.SCHEMA && reparseDescendants) {
            Set<String> parsedURIs = new HashSet<>() {{ add(fileURI); }};
            for (String descendantURI : schemaIndex.getDocumentInheritanceGraph().getAllDescendants(fileURI)) {
                if (descendantURI.equals(fileURI)) continue;

                if (workspaceFiles.containsKey(descendantURI)) {
                    workspaceFiles.get(descendantURI).reparseContent();
                    parsedURIs.add(descendantURI);
                }
            }

            // Reparse documents that holds references to this document
            String schemaIdentifier = ((SchemaDocument)workspaceFiles.get(fileURI)).getSchemaIdentifier();
            Optional<Symbol> documentDefinition = schemaIndex.findSymbol(null, SymbolType.DOCUMENT, schemaIdentifier);

            if (documentDefinition.isPresent()) {
                for (Symbol referencesThisDocument : schemaIndex.getDocumentReferenceGraph().getAllDescendants(documentDefinition.get())) {
                    String descendantURI = referencesThisDocument.getFileURI();
                    if (!parsedURIs.contains(descendantURI) && workspaceFiles.containsKey(descendantURI)) {
                        workspaceFiles.get(referencesThisDocument.getFileURI()).reparseContent();
                        parsedURIs.add(descendantURI);
                    }
                }
            }

            // reparse rank profile files belonging to this document
            for (var entry : workspaceFiles.entrySet()) {
                if ((entry.getValue() instanceof RankProfileDocument)) {
                    RankProfileDocument document  = (RankProfileDocument)entry.getValue();
                    if (document.schemaSymbol().isPresent() && document.schemaSymbol().get().fileURIEquals(fileURI)) {
                        entry.getValue().reparseContent();
                        needsReparse = true;
                    }
                }
            }
        }

        if (needsReparse) {
            workspaceFiles.get(fileURI).reparseContent();
        }
    }

    public String getWorkspaceURI() {
        if (this.workspaceURI == null) return null;
        return this.workspaceURI.toString();
    }

    public void openDocument(TextDocumentItem document) {
        logger.info("Opening document: " + document.getUri());

        Optional<DocumentType> documentType = getDocumentTypeFromURI(document.getUri());

        if (workspaceURI == null && documentType.isPresent() && (
            documentType.get() == DocumentType.SCHEMA ||
            documentType.get() == DocumentType.PROFILE
        )) {
            Optional<URI> workspaceURI = FileUtils.findSchemaDirectory(URI.create(document.getUri()));
            if (workspaceURI.isEmpty()) {
                messageHandler.sendMessage(MessageType.Warning, 
                    "The file " + document.getUri() + 
                    " does not appear to be inside a 'schemas' directory. " + 
                    "Language support will be limited.");
            } else {
                setupWorkspace(workspaceURI.get());
            }
        }

        updateFile(document.getUri(), document.getText(), document.getVersion());
        workspaceFiles.get(document.getUri()).setIsOpen(true);
    }

    /*
     * Will read the file from disk if not already opened.
     * Does nothing if the document is already open (and thus managed by the client)
     */
    public void addDocument(String fileURI) {
        if (workspaceFiles.containsKey(fileURI)) return;

        try {
            logger.info("Adding document: " + fileURI);
            String content = FileUtils.readFromURI(fileURI);
            updateFile(fileURI, content);
        } catch(IOException ex) {
            this.logger.error("Failed to read file: " + fileURI);
        }
    }

    public void closeDocument(String fileURI) {
        logger.info("Closing document: " + fileURI);
        workspaceFiles.get(fileURI).setIsOpen(false);

        File file = new File(URI.create(fileURI));
        if (!file.exists()) {
            cleanUpDocument(fileURI);
        }
    }

    private void cleanUpDocument(String fileURI) {
        logger.info("Removing document: "+ fileURI);

        schemaIndex.clearDocument(fileURI);
        workspaceFiles.remove(fileURI);
    }

    public boolean removeDocument(String fileURI) {
        boolean wasOpen = workspaceFiles.get(fileURI).getIsOpen();
        closeDocument(fileURI);
        cleanUpDocument(fileURI);
        return wasOpen;
    }

    public SchemaDocument getSchemaDocument(String fileURI) {
        DocumentManager genericDocument = getDocument(fileURI);
        if (!(genericDocument instanceof SchemaDocument)) return null;
        return (SchemaDocument)genericDocument;
    }

    public RankProfileDocument getRankProfileDocument(String fileURI) {
        DocumentManager genericDocument = getDocument(fileURI);
        if (!(genericDocument instanceof RankProfileDocument)) return null;
        return (RankProfileDocument)genericDocument;
    }

    public DocumentManager getDocument(String fileURI) {
        return workspaceFiles.get(fileURI);
    }

    public boolean fileURIExists(String fileURI) {
        return workspaceFiles.containsKey(fileURI);
    }

    public void reparseInInheritanceOrder() {
        for (String fileURI : schemaIndex.getDocumentInheritanceGraph().getTopoOrdering()) {
            if (workspaceFiles.containsKey(fileURI)) {
                workspaceFiles.get(fileURI).reparseContent();
            }
        }
    }

    public void setReparseDescendants(boolean reparseDescendants) {
        this.reparseDescendants = reparseDescendants;
    }


    public void setupWorkspace(URI workspaceURI) {
        // already set up
        if (this.workspaceURI != null) return;

        this.workspaceURI = workspaceURI;

        //messageHandler.messageTrace("Scanning workspace: " + workspaceURI.toString());
        messageHandler.logMessage(MessageType.Info, "Scanning workspace: " + workspaceURI.toString());

        setReparseDescendants(false);
        for (String fileURI : FileUtils.findSchemaFiles(workspaceURI.toString(), this.logger)) {
            //messageHandler.messageTrace("Parsing file: " + fileURI);
            messageHandler.logMessage(MessageType.Info, "Parsing file: " + fileURI);
            addDocument(fileURI);
        }

        for (String fileURI : FileUtils.findRankProfileFiles(workspaceURI.toString(), this.logger)) {
            //messageHandler.messageTrace("Parsing file: " + fileURI);
            messageHandler.logMessage(MessageType.Info, "Parsing file: " + fileURI);
            addDocument(fileURI);
        }
        reparseInInheritanceOrder();
        setReparseDescendants(true);
    }
}<|MERGE_RESOLUTION|>--- conflicted
+++ resolved
@@ -68,14 +68,6 @@
         if (documentType.isEmpty()) return;
 
         if (!workspaceFiles.containsKey(fileURI)) {
-<<<<<<< HEAD
-            if (documentType.get() == DocumentType.SCHEMA) {
-                workspaceFiles.put(fileURI, new SchemaDocument(logger, diagnosticsHandler, schemaIndex, this, fileURI));
-            } else if (documentType.get() == DocumentType.PROFILE) {
-                workspaceFiles.put(fileURI, new RankProfileDocument(logger, diagnosticsHandler, schemaIndex, this, fileURI));
-            } else if (documentType.get() == DocumentType.YQL) {
-                workspaceFiles.put(fileURI, new YQLDocument(logger, diagnosticsHandler, schemaIndex, this, fileURI));
-=======
             switch(documentType.get()) {
                 case PROFILE:
                     workspaceFiles.put(fileURI, new RankProfileDocument(logger, diagnosticsHandler, schemaIndex, this, fileURI));
@@ -84,9 +76,8 @@
                     workspaceFiles.put(fileURI, new SchemaDocument(logger, diagnosticsHandler, schemaIndex, this, fileURI));
                     break;
                 case YQL:
-                    workspaceFiles.put(fileURI, new YQLDocument(logger, diagnosticsHandler, fileURI));
+                    workspaceFiles.put(fileURI, new YQLDocument(logger, diagnosticsHandler, schemaIndex, this, fileURI));
                     break;
->>>>>>> 71a0e42a
             }
         }
 
