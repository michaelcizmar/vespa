--- conflicted
+++ resolved
@@ -4,8 +4,6 @@
 import java.io.IOException;
 import java.io.PrintStream;
 import java.net.URI;
-import java.nio.file.Path;
-import java.nio.file.Paths;
 import java.util.HashMap;
 import java.util.HashSet;
 import java.util.Map;
@@ -23,13 +21,9 @@
 import ai.vespa.schemals.index.Symbol.SymbolType;
 
 /**
-<<<<<<< HEAD
  * Class responsible for maintaining the set of open documents and reparsing them.
  * When {@link SchemaDocumentScheduler#updateFile} is called, it will call {@link DocumentManager#updateFileContent} on the appropriate file 
  * and also other files that may have dependencies on the contents of the file.
-=======
- * SchemaDocumentScheduler hanldes changes to the workspace, such as opening, closing and changes to files.
->>>>>>> 84d747ff
  */
 public class SchemaDocumentScheduler {
 
