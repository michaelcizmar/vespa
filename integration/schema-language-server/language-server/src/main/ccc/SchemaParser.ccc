--- conflicted
+++ resolved
@@ -12,7 +12,6 @@
     import com.yahoo.language.Linguistics;
     import com.yahoo.language.process.Embedder;
     import com.yahoo.language.simple.SimpleLinguistics;
-
 
     import com.yahoo.schema.DistributableResource;
     import com.yahoo.schema.FeatureNames;
@@ -21,6 +20,15 @@
     import com.yahoo.schema.RankProfile.MatchPhaseSettings;
     import com.yahoo.schema.RankProfile;
     import com.yahoo.schema.Schema;
+
+    import com.yahoo.schema.document.Case;
+    import com.yahoo.schema.document.HnswIndexParams;
+    import com.yahoo.schema.document.MatchType;
+    import com.yahoo.schema.document.MatchAlgorithm;
+    import com.yahoo.schema.document.Sorting;
+    import com.yahoo.schema.document.Stemming;
+
+    import com.yahoo.schema.fieldoperation.IndexingOperation;
 
     import com.yahoo.schema.parser.DictionaryOption;
     import com.yahoo.schema.parser.ParsedAnnotation;
@@ -39,28 +47,11 @@
     import com.yahoo.schema.parser.ParsedStruct;
     import com.yahoo.schema.parser.ParsedSummaryField;
     import com.yahoo.schema.parser.ParsedType;
-<<<<<<< HEAD
     import com.yahoo.schema.parser.Utils;
-=======
     import com.yahoo.schema.parser.SimpleCharStream;
->>>>>>> 7c5b102e
-
-    import com.yahoo.schema.fieldoperation.IndexingOperation;
-    import com.yahoo.schema.document.Case;
-    import com.yahoo.schema.document.HnswIndexParams;
-    import com.yahoo.schema.document.MatchType;
-    import com.yahoo.schema.document.MatchAlgorithm;
-<<<<<<< HEAD
-    import com.yahoo.schema.document.Sorting;
-    import com.yahoo.schema.document.Stemming;
 
     import com.yahoo.search.query.ranking.Diversity;
     import com.yahoo.search.schema.RankProfile.InputType;
-
-=======
-
-    import com.yahoo.tensor.TensorType;
->>>>>>> 7c5b102e
 
     import com.yahoo.searchlib.rankingexpression.FeatureList;
     import com.yahoo.searchlib.rankingexpression.Reference;
@@ -177,12 +168,7 @@
      * @return The consumed feature list.
      * @throws ParseException Thrown if the image could not be parsed.
      */
-<<<<<<< HEAD
     private FeatureList getFeatureList(String image) throws ParseException {
-=======
-    private FeatureList getFeatureList(String image, List<NonTerminalCall> callStack) throws ParseException {
-        // TODO: use parsingStack instaed of arguemnt
->>>>>>> 7c5b102e
         logger.println(image);
         try {
             return new FeatureList(image);
@@ -950,15 +936,9 @@
        dictionaryElm(field) |
        fieldStemming(field) |
        idElm(field) |
-<<<<<<< HEAD
        summaryInField(field) |
        indexInsideField(field) |
-    //   indexing(field) |
-=======
-    //   summaryInField(field) |
-    //   indexInsideField(field) |
        indexingElm(field) |
->>>>>>> 7c5b102e
        matchSettingsElm(field.matchSettings()) |
        normalizingElm(field) |
        queryCommandInField(field) |
@@ -973,7 +953,6 @@
 ;
 
 /**
-<<<<<<< HEAD
  * This rule consumes a single element of a struct subfield body block.
  * Only elements that are supported in streaming schema and indexed schema (with complex attributes) are allowed.
  *
@@ -992,6 +971,30 @@
 ;
 
 /**
+ * This rule consumes an indexing block of a field element.
+ *
+ * @param field The field to modify.
+ */
+void indexingElm(ParsedField field) : { }
+
+    ( <INDEXING> ( (<COLON> indexingOperationElm(field, false)) | indexingOperationElm(field, true) ) )
+;
+
+/**
+ * This rule consumes an IL script block. This is expected to consume trailing newlines.
+ *
+ * @param field The field to modify.
+ */
+void indexingOperationElm(ParsedField field, boolean multiLine) : { }
+
+    {
+        IndexingOperation oldOp = newIndexingOperation(multiLine);
+        ParsedIndexingOp newOp = new ParsedIndexingOp(oldOp.getScript());
+        field.setIndexingOperation(newOp);
+    }
+;
+
+/**
  * This rule consumes a summary-to statement of a field element.
  *
  * @param field The field to modify.
@@ -1008,30 +1011,6 @@
         psf.addDestination(destination);
     }
     ( <COMMA> destination = identifierStr() { psf.addDestination(destination); } )*
-=======
- * This rule consumes an indexing block of a field element.
- *
- * @param field The field to modify.
- */
-void indexingElm(ParsedField field) : { }
-
-    ( <INDEXING> ( (<COLON> indexingOperationElm(field, false)) | indexingOperationElm(field, true) ) )
-;
-
-/**
- * This rule consumes an IL script block. This is expected to consume trailing newlines.
- *
- * @param field The field to modify.
- */
-void indexingOperationElm(ParsedField field, boolean multiLine) : { }
-
-    {
-        IndexingOperation oldOp = newIndexingOperation(multiLine);
-        ParsedIndexingOp newOp = new ParsedIndexingOp(oldOp.getScript());
-        field.setIndexingOperation(newOp);
-    }
->>>>>>> 7c5b102e
-;
 
 /**
  * This rule consumes a weight statement of a field element.
