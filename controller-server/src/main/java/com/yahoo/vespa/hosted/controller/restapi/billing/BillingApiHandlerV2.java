// Copyright Yahoo. Licensed under the terms of the Apache 2.0 license. See LICENSE in the project root.
package com.yahoo.vespa.hosted.controller.restapi.billing;

import com.yahoo.config.provision.TenantName;
import com.yahoo.container.jdisc.HttpResponse;
import com.yahoo.container.jdisc.ThreadedHttpRequestHandler;
import com.yahoo.restapi.MessageResponse;
import com.yahoo.restapi.RestApi;
import com.yahoo.restapi.RestApiException;
import com.yahoo.restapi.RestApiRequestHandler;
import com.yahoo.restapi.SlimeJsonResponse;
import com.yahoo.slime.Cursor;
import com.yahoo.slime.Inspector;
import com.yahoo.slime.Slime;
import com.yahoo.slime.Type;
import com.yahoo.vespa.hosted.controller.ApplicationController;
import com.yahoo.vespa.hosted.controller.Controller;
import com.yahoo.vespa.hosted.controller.TenantController;
import com.yahoo.vespa.hosted.controller.api.integration.billing.Bill;
import com.yahoo.vespa.hosted.controller.api.integration.billing.BillingController;
import com.yahoo.vespa.hosted.controller.api.integration.billing.CollectionMethod;
import com.yahoo.vespa.hosted.controller.api.integration.billing.PlanId;
import com.yahoo.vespa.hosted.controller.api.role.Role;
import com.yahoo.vespa.hosted.controller.api.role.SecurityContext;
import com.yahoo.vespa.hosted.controller.tenant.CloudTenant;
import com.yahoo.vespa.hosted.controller.tenant.Tenant;

import javax.ws.rs.BadRequestException;
import java.math.BigDecimal;
import java.time.Clock;
import java.time.Instant;
import java.time.LocalDate;
import java.time.ZoneOffset;
import java.time.chrono.ChronoZonedDateTime;
import java.time.format.DateTimeFormatter;
<<<<<<< HEAD
import java.time.format.DateTimeParseException;
=======
import java.time.temporal.ChronoUnit;
>>>>>>> d1be606e
import java.util.Comparator;
import java.util.List;
import java.util.Optional;

/**
 * @author ogronnesby
 */
public class BillingApiHandlerV2 extends RestApiRequestHandler<BillingApiHandlerV2> {
    private static final String[] CSV_INVOICE_HEADER = new String[]{ "ID", "Tenant", "From", "To", "CpuHours", "MemoryHours", "DiskHours", "Cpu", "Memory", "Disk", "Additional" };

    private final ApplicationController applications;
    private final TenantController tenants;
    private final BillingController billing;
    private final Clock clock;

    public BillingApiHandlerV2(ThreadedHttpRequestHandler.Context context, Controller controller) {
        super(context, BillingApiHandlerV2::createRestApi);
        this.applications = controller.applications();
        this.tenants = controller.tenants();
        this.billing = controller.serviceRegistry().billingController();
        this.clock = controller.serviceRegistry().clock();
    }

    private static RestApi createRestApi(BillingApiHandlerV2 self) {
        return RestApi.builder()
                /*
                 * This is the API that is available to tenants to view their status
                 */
                .addRoute(RestApi.route("/billing/v2/tenant/{tenant}")
                        .get(self::tenant)
                        .patch(Slime.class, self::patchTenant))
                .addRoute(RestApi.route("/billing/v2/tenant/{tenant}/usage")
                        .get(self::tenantUsage))
                .addRoute(RestApi.route("/billing/v2/tenant/{tenant}/bill")
                        .get(self::tenantInvoiceList))
                .addRoute(RestApi.route("/billing/v2/tenant/{tenant}/bill/{invoice}")
                        .get(self::tenantInvoice))
                /*
                 * This is the API that is created for accountant role in Vespa Cloud
                 */
                .addRoute(RestApi.route("/billing/v2/accountant")
                        .get(self::accountant))
                .addRoute(RestApi.route("/billing/v2/accountant/preview/tenant/{tenant}")
                        .get(self::previewBill)
                        .post(Slime.class, self::createBill))
                .build();
    }

    // ---------- TENANT API ----------

    private Slime tenant(RestApi.RequestContext requestContext) {
        var tenantName = TenantName.from(requestContext.pathParameters().getStringOrThrow("tenant"));
        var tenant = tenants.require(tenantName, CloudTenant.class);

        var plan = billing.getPlan(tenant.name());
        var collectionMethod = billing.getCollectionMethod(tenant.name());

        var response = new Slime();
        var cursor = response.setObject();
        cursor.setString("tenant", tenant.name().value());
        cursor.setString("plan", plan.value());
        cursor.setString("collection", collectionMethod.name());
        return response;
    }

    private Slime patchTenant(RestApi.RequestContext requestContext, Slime body) {
        var security = requestContext.attributes().get(SecurityContext.ATTRIBUTE_NAME)
                .map(SecurityContext.class::cast)
                .orElseThrow(() -> new RestApiException.Forbidden("Must be logged in"));

        var tenantName = TenantName.from(requestContext.pathParameters().getStringOrThrow("tenant"));
        var tenant = tenants.require(tenantName, CloudTenant.class);

        var newPlan = body.get().field("plan");
        var newCollection = body.get().field("collection");

        if (newPlan.valid() && newPlan.type() == Type.STRING) {
            var planId = PlanId.from(newPlan.asString());
            var hasDeployments = tenantHasDeployments(tenant.name());
            var result = billing.setPlan(tenant.name(), planId, hasDeployments);
            if (! result.isSuccess()) {
                throw new RestApiException.Forbidden(result.getErrorMessage().get());
            }
        }

        if (newCollection.valid() && newCollection.type() == Type.STRING) {
            if (security.roles().contains(Role.hostedAccountant())) {
                var collection = CollectionMethod.valueOf(newCollection.asString());
                billing.setCollectionMethod(tenant.name(), collection);
            } else {
                throw new RestApiException.Forbidden("Only accountant can change billing method");
            }
        }

        var response = new Slime();
        var cursor = response.setObject();
        cursor.setString("tenant", tenant.name().value());
        cursor.setString("plan", billing.getPlan(tenant.name()).value());
        cursor.setString("collection", billing.getCollectionMethod(tenant.name()).name());
        return response;
    }

    private Slime tenantInvoiceList(RestApi.RequestContext requestContext) {
        var tenantName = TenantName.from(requestContext.pathParameters().getStringOrThrow("tenant"));
        var tenant = tenants.require(tenantName, CloudTenant.class);

        var slime = new Slime();
        invoicesSummaryToSlime(slime.setObject().setArray("invoices"), billing.getBillsForTenant(tenant.name()));
        return slime;
    }

    private HttpResponse tenantInvoice(RestApi.RequestContext requestContext) {
        var tenantName = TenantName.from(requestContext.pathParameters().getStringOrThrow("tenant"));
        var tenant = tenants.require(tenantName, CloudTenant.class);
        var invoiceId = requestContext.pathParameters().getStringOrThrow("invoice");
        var format = requestContext.queryParameters().getString("format").orElse("json");

        var invoice = billing.getBillsForTenant(tenant.name()).stream()
                .filter(inv -> inv.id().value().equals(invoiceId))
                .findAny()
                .orElseThrow(RestApiException.NotFound::new);

        if (format.equals("json")) {
            var slime = new Slime();
            toSlime(slime.setObject(), invoice);
            return new SlimeJsonResponse(slime);
        }

        if (format.equals("csv")) {
            var csv = toCsv(invoice);
            return new CsvResponse(CSV_INVOICE_HEADER, csv);
        }

        throw new RestApiException.BadRequest("Unknown format: " + format);
    }

    private boolean tenantHasDeployments(TenantName tenant) {
        return applications.asList(tenant).stream()
                .flatMap(app -> app.instances().values().stream())
                .mapToLong(instance -> instance.deployments().size())
                .sum() > 0;
    }

    private Slime tenantUsage(RestApi.RequestContext requestContext) {
        var tenantName = TenantName.from(requestContext.pathParameters().getStringOrThrow("tenant"));
        var tenant = tenants.require(tenantName, CloudTenant.class);
        var untilAt = untilParameter(requestContext);
<<<<<<< HEAD
        var usage = billing.createUncommittedBill(tenant.name(), untilAt);
=======
        var usage = billing.createUncommittedBill(tenant.name(), untilAt.atZone(ZoneOffset.UTC).toLocalDate());
>>>>>>> d1be606e

        var slime = new Slime();
        usageToSlime(slime.setObject(), usage);
        return slime;
    }

    // --------- ACCOUNTANT API ----------

    private Slime accountant(RestApi.RequestContext requestContext) {
        var untilAt = untilParameter(requestContext);
<<<<<<< HEAD
        var usagePerTenant = billing.createUncommittedBills(untilAt);
=======
        var usagePerTenant = billing.createUncommittedBills(untilAt.atZone(ZoneOffset.UTC).toLocalDate());
>>>>>>> d1be606e

        var response = new Slime();
        var tenantsResponse = response.setObject().setArray("tenants");
        tenants.asList().stream().sorted(Comparator.comparing(Tenant::name)).forEach(tenant -> {
            var usage = Optional.ofNullable(usagePerTenant.get(tenant.name()));
            var tenantResponse = tenantsResponse.addObject();
            tenantResponse.setString("tenant", tenant.name().value());
            tenantResponse.setString("plan", billing.getPlan(tenant.name()).value());
            tenantResponse.setString("collection", billing.getCollectionMethod(tenant.name()).name());
            tenantResponse.setString("lastBill", usage.map(Bill::getStartDate).map(DateTimeFormatter.ISO_DATE::format).orElse(null));
            tenantResponse.setString("unbilled", usage.map(Bill::sum).map(BigDecimal::toPlainString).orElse("0.00"));
        });

        return response;
    }

    private Slime previewBill(RestApi.RequestContext requestContext) {
        var tenantName = TenantName.from(requestContext.pathParameters().getStringOrThrow("tenant"));
        var tenant = tenants.require(tenantName, CloudTenant.class);
        var untilAt = untilParameter(requestContext);

        var usage = billing.createUncommittedBill(tenant.name(), untilAt);

        var slime = new Slime();
        toSlime(slime.setObject(), usage);
        return slime;
    }

    private HttpResponse createBill(RestApi.RequestContext requestContext, Slime slime) {
        var body = slime.get();
        var security = requestContext.attributes().get(SecurityContext.ATTRIBUTE_NAME)
                .map(SecurityContext.class::cast)
                .orElseThrow(() -> new RestApiException.Forbidden("Must be logged in"));

        var tenantName = TenantName.from(requestContext.pathParameters().getStringOrThrow("tenant"));
        var tenant = tenants.require(tenantName, CloudTenant.class);

        var startAt = LocalDate.parse(getInspectorFieldOrThrow(body, "from")).atStartOfDay(ZoneOffset.UTC);
        var endAt = LocalDate.parse(getInspectorFieldOrThrow(body, "to")).plusDays(1).atStartOfDay(ZoneOffset.UTC);

        var invoiceId = billing.createBillForPeriod(tenant.name(), startAt, endAt, security.principal().getName());

        // TODO: Make a redirect to the bill itself
        return new MessageResponse("Created bill " + invoiceId.value());
    }


    // --------- INVOICE RENDERING ----------

    private void invoicesSummaryToSlime(Cursor slime, List<Bill> bills) {
        bills.forEach(invoice -> invoiceSummaryToSlime(slime.addObject(), invoice));
    }

    private void invoiceSummaryToSlime(Cursor slime, Bill bill) {
        slime.setString("id", bill.id().value());
        slime.setString("from", bill.getStartDate().format(DateTimeFormatter.ISO_LOCAL_DATE));
        slime.setString("to", bill.getEndDate().format(DateTimeFormatter.ISO_LOCAL_DATE));
        slime.setString("total", bill.sum().toString());
        slime.setString("status", bill.status());
    }

    private void usageToSlime(Cursor slime, Bill bill) {
        slime.setString("from", bill.getStartDate().format(DateTimeFormatter.ISO_LOCAL_DATE));
        slime.setString("to", bill.getEndTime().format(DateTimeFormatter.ISO_LOCAL_DATE));
        slime.setString("total", bill.sum().toString());
        toSlime(slime.setArray("items"), bill.lineItems());
    }

    private void toSlime(Cursor slime, Bill bill) {
        slime.setString("id", bill.id().value());
        slime.setString("from", bill.getStartDate().format(DateTimeFormatter.ISO_LOCAL_DATE));
        slime.setString("to", bill.getEndDate().format(DateTimeFormatter.ISO_LOCAL_DATE));
        slime.setString("total", bill.sum().toString());
        slime.setString("status", bill.status());
        toSlime(slime.setArray("statusHistory"), bill.statusHistory());
        toSlime(slime.setArray("items"), bill.lineItems());
    }

    private void toSlime(Cursor slime, Bill.StatusHistory history) {
        history.getHistory().forEach((key, value) -> {
            var c = slime.addObject();
            c.setString("at", key.format(DateTimeFormatter.ISO_OFFSET_DATE_TIME));
            c.setString("status", value);
        });
    }

    private void toSlime(Cursor slime, List<Bill.LineItem> items) {
        items.forEach(item -> toSlime(slime.addObject(), item));
    }

    private void toSlime(Cursor slime, Bill.LineItem item) {
        slime.setString("id", item.id());
        slime.setString("description", item.description());
        slime.setString("amount",item.amount().toString());
        slime.setString("plan", item.plan());
        slime.setString("planName", billing.getPlanDisplayName(PlanId.from(item.plan())));

        item.applicationId().ifPresent(appId -> {
            slime.setString("application", appId.application().value());
            slime.setString("instance", appId.instance().value());
        });

        item.zoneId().ifPresent(z -> slime.setString("zone", z.value()));

        toSlime(slime.setObject("cpu"), item.getCpuHours(), item.getCpuCost());
        toSlime(slime.setObject("memory"), item.getMemoryHours(), item.getMemoryCost());
        toSlime(slime.setObject("disk"), item.getDiskHours(), item.getDiskCost());
    }

    private void toSlime(Cursor slime, Optional<BigDecimal> hours, Optional<BigDecimal> cost) {
        hours.ifPresent(h -> slime.setString("hours", h.toString()));
        cost.ifPresent(c -> slime.setString("cost", c.toString()));
    }

    private List<Object[]> toCsv(Bill bill) {
        return List.<Object[]>of(new Object[]{
                bill.id().value(), bill.tenant().value(),
                bill.getStartDate().format(DateTimeFormatter.ISO_DATE),
                bill.getEndDate().format(DateTimeFormatter.ISO_DATE),
                bill.sumCpuHours(), bill.sumMemoryHours(), bill.sumDiskHours(),
                bill.sumCpuCost(), bill.sumMemoryCost(), bill.sumDiskCost(),
                bill.sumAdditionalCost()
        });
    }

    // ---------- END INVOICE RENDERING ----------

<<<<<<< HEAD
    private LocalDate untilParameter(RestApi.RequestContext ctx) {
        return ctx.queryParameters().getString("until")
                .map(this::parseLocalDate)
                .orElseGet(this::tomorrow);
=======
    private Instant untilParameter(RestApi.RequestContext ctx) {
        return ctx.queryParameters().getString("until")
                .map(LocalDate::parse)
                .map(date -> date.plusDays(1))
                .map(date -> date.atStartOfDay(ZoneOffset.UTC))
                .map(ChronoZonedDateTime::toInstant)
                .orElseGet(this::startOfDayTomorrowUTC);
>>>>>>> d1be606e
    }

    private LocalDate tomorrow() {
        return LocalDate.now(clock).plusDays(1);
    }

    private LocalDate parseLocalDate(String until) {
        if (until.isEmpty() || until.isBlank())
            return tomorrow();
        else return LocalDate.parse(until);
    }

    private Instant startOfDayTomorrowUTC() {
        return startOfDayTodayUTC().plus(1, ChronoUnit.DAYS);
    }

    private static String getInspectorFieldOrThrow(Inspector inspector, String field) {
        if (!inspector.field(field).valid())
            throw new BadRequestException("Field " + field + " cannot be null");
        return inspector.field(field).asString();
    }

}<|MERGE_RESOLUTION|>--- conflicted
+++ resolved
@@ -28,16 +28,9 @@
 import javax.ws.rs.BadRequestException;
 import java.math.BigDecimal;
 import java.time.Clock;
-import java.time.Instant;
 import java.time.LocalDate;
 import java.time.ZoneOffset;
-import java.time.chrono.ChronoZonedDateTime;
 import java.time.format.DateTimeFormatter;
-<<<<<<< HEAD
-import java.time.format.DateTimeParseException;
-=======
-import java.time.temporal.ChronoUnit;
->>>>>>> d1be606e
 import java.util.Comparator;
 import java.util.List;
 import java.util.Optional;
@@ -185,12 +178,7 @@
         var tenantName = TenantName.from(requestContext.pathParameters().getStringOrThrow("tenant"));
         var tenant = tenants.require(tenantName, CloudTenant.class);
         var untilAt = untilParameter(requestContext);
-<<<<<<< HEAD
         var usage = billing.createUncommittedBill(tenant.name(), untilAt);
-=======
-        var usage = billing.createUncommittedBill(tenant.name(), untilAt.atZone(ZoneOffset.UTC).toLocalDate());
->>>>>>> d1be606e
-
         var slime = new Slime();
         usageToSlime(slime.setObject(), usage);
         return slime;
@@ -200,11 +188,7 @@
 
     private Slime accountant(RestApi.RequestContext requestContext) {
         var untilAt = untilParameter(requestContext);
-<<<<<<< HEAD
         var usagePerTenant = billing.createUncommittedBills(untilAt);
-=======
-        var usagePerTenant = billing.createUncommittedBills(untilAt.atZone(ZoneOffset.UTC).toLocalDate());
->>>>>>> d1be606e
 
         var response = new Slime();
         var tenantsResponse = response.setObject().setArray("tenants");
@@ -332,34 +316,15 @@
 
     // ---------- END INVOICE RENDERING ----------
 
-<<<<<<< HEAD
     private LocalDate untilParameter(RestApi.RequestContext ctx) {
-        return ctx.queryParameters().getString("until")
-                .map(this::parseLocalDate)
-                .orElseGet(this::tomorrow);
-=======
-    private Instant untilParameter(RestApi.RequestContext ctx) {
         return ctx.queryParameters().getString("until")
                 .map(LocalDate::parse)
                 .map(date -> date.plusDays(1))
-                .map(date -> date.atStartOfDay(ZoneOffset.UTC))
-                .map(ChronoZonedDateTime::toInstant)
-                .orElseGet(this::startOfDayTomorrowUTC);
->>>>>>> d1be606e
+                .orElseGet(this::tomorrow);
     }
 
     private LocalDate tomorrow() {
         return LocalDate.now(clock).plusDays(1);
-    }
-
-    private LocalDate parseLocalDate(String until) {
-        if (until.isEmpty() || until.isBlank())
-            return tomorrow();
-        else return LocalDate.parse(until);
-    }
-
-    private Instant startOfDayTomorrowUTC() {
-        return startOfDayTodayUTC().plus(1, ChronoUnit.DAYS);
     }
 
     private static String getInspectorFieldOrThrow(Inspector inspector, String field) {
